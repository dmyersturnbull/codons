--- conflicted
+++ resolved
@@ -169,15 +169,9 @@
 %%%%%%%%%%%%%%
 \section{Innovation}
 
-<<<<<<< HEAD
 The previous studies by \citet{Saunders2010,Biro2006,Adzhubei1996,Gu2003} examining protein structure in the context of codon usage bias have been constrained to examinations of statistical correlations. Although they and many other studies [] have suggested that differential codon usage may influence protein structure, such effects have only been demonstrated in vivo by \citet{Zhou2013,Kimchi-Sarfaty2007}.
 
 No studies attempting to investigate causal relationships between codon usage bias and protein structure have been thus far published in peer-reviewed journals, and, to our knowledge, no such investigations have been performed. Therefore, we conclude that our proposal is strictly unique in this endeavor.
-=======
-The previous studies by \citet{Saunders2010,Biro2006,Adzhubei1996,Gu2003} examining protein structure in the context of codon usage bias have been constrained to examinations of statistical correlations. Although they and many other studies have suggested that differential codon usage may influence protein structure, such effects have only been demonstrated in vivo by \citet{Zhou2013,Sarfaty2007}.
-
-No studies attempting to investigate causal relationships between codon usage bias and protein structure have been thus far published in peer-reviewed journals, and, to our knowledge, no such investigations have been performed. Therefore, we conclude that our proposal is strictly unique in this endeavor
->>>>>>> 16ba93f7
 
 In addition, the previous studies were partly unsuccessful in establishing even statistical correlations. The investigation by \citet{Saunders2010}, which is the most recent, interrogated differences in codon usage  within helices, strands, and coils by applying both Mantel--Haenszel statistics and a $\chi^2$-test. They found few significant differences between the three secondary structural types, but did find a significant decrease in codon usage bias near the transitions between secondary structural elements. They also investigated the hypothesis that slow codons are frequent around domain boundaries; the results in this case were negative. However, these studies relied on simple statistical techniques that lack the power necessary to find statistical associations for weaker signals.
 
@@ -209,7 +203,7 @@
 
 We will construct 5--10 species-dependent data sets, covering eukaryotes, invertebrates, and Homo sapiens. Using more than 1 data set will allow us to control for inter-species variation. We will necessarily limit the data sets to contain only genes annotated with structures in the Protein Data Bank (PDB) \citep{pdb}.
 
-The content of databases that permit public deposition of entries, such as the NCBI and the PDB, are significantly biased toward sequences and structures that are of experimental interest. To control for such bias, we will cluster the genes by alignments using Basic Local Alignment Tool (BLAST) pairwise, then clustering by 40\% sequence identity to remove homologs.
+The content of databases that permit public deposition of entries, such as the NCBI and the PDB, are significantly biased toward sequences and structures that are of experimental interest. To control for such bias, we will cluster the genes by alignments using Basic Local Alignment Tool (BLAST) [] pairwise, then clustering by 40\% sequence identity to remove homologs.
 
 Coding mRNA sequences for the protein will be obtained from the NCBI Reference Sequence Database (RefSeq) \citep{refseq}. Sequences will be correlated to structures by means of Structure Integration with Function, Taxonomy, and Sequence (SIFTS) database \citep{sifts}.
 
@@ -239,7 +233,7 @@
 To address the second part of this question, we will calculate codon usage bias around the transitions between SSEs, using windows of 0, 1, 2, 4, and 6 residues.
 
 \textbf{Preliminary data:} The research by \citet{Saunders2010,Oresic2003,Gu2003,Thanaraj1996a} all found statistically significant correlations between codon usage bias and protein secondary structure.
-%we  investigated the hypothesis that strands are enriched for slow codons on a novel data set of 437 S. cerevisiae genes annotated by structures in the PDB. The results showed that \todo{something}.
+%we  investigated the hypothesis that strands are enriched for slow codons on a novel data set of 437 S. cerevisiae genes annotated by sturctures in the PDB. The results showed that \todo{something}.
 
 \item \textbf{Domain boundaries}
 Are domain boundaries enriched for slow codons?
@@ -263,7 +257,7 @@
 
 The result of the computation is a Laurent polynomial that uniquely identifies the knot. Moreover, the number of terms in the Laurent polynomial and its coefficients can be used to define a complexity $\xi(K)$ of the knot. We hypothesize that the knot complexity $\xi$ is associated with the CAI of a gene.
 
-\textbf{Preliminary data:} The pipeline used in this determination is available at \url{https://github.com/dmyersturnbull/codons}. Using the same data set of 437 S. cerevisiae genes, we investigated the correlation between codon usage bias and two simple measures of structural complexity:
+\textbf{Preliminary data:} The pipeline used in this determination is available at \url{https://github.com/dmyersturnbull/beng183codons}. Using the same data set of 437 S. cerevisiae genes, we investigated the correlation between codon usage bias and two simple measures of structural complexity:
 \begin{enumerate}[a)]
 \item Sequence length
 \item The average squared distance between all residues:\\
