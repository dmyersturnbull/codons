--- conflicted
+++ resolved
@@ -120,8 +120,7 @@
 
 % isoaccepting tRNAs
 
-We propose a large-scale bioinformatics study to identify the effects of synonymous codon usage on protein structure. We intend to address causal relationships rather than statistical associations by developing a mathematically and statistically rigorous framework, which we will use to address a number of hypotheses. \todo{Write a little more here.}
-[Robin]
+We propose a large-scale bioinformatics study to identify the effects of synonymous codon usage on protein structure. We intend to address causal relationships rather than statistical associations by developing a mathematically and statistically rigorous framework, which we will use to address a number of hypotheses. 
 
 \subsection{Aim 1: Develop a comprehensive, verifiable, and rigorous framework to elucidate relationships between codon usage bias and protein structure.}
 We will develop a mathematical and computational framework that will allow the robust detection of relationships between codon usage and variables describing protein structure, even when the overall statistical correlation between the two variables is low.
@@ -193,32 +192,8 @@
 % Aim 1 %
 %%%%%%%%%
 \subsection{Aim 1}
-<<<<<<< HEAD
 We primarily aim to investigate the relationship between secondary structural elements (SSEs) and slow codons, with the aim of finding biases towards slow codon enrichment in certain elements. The null hypothesis for this situation is that there is no meaningful relationship between frequency of slow codons and domain features. However, we hypothesize that such a relationship does exist, as previous research indicates the introduction or removal of slow codons has a dramatic effect on protein expression. 
 
-\subsubsection{Mathematical model}
-Bias towards fast or slow codons in mRNA sequence will be established using the codon adaptation index (CAI) described by \citet{sharp1987codon}. Codons are assigned weights depending on the frequency of their corresponding tRNA in the appropriate organism:
-\begin{equation}
-w_{ij} = \frac{X_{ij}}{X_{i^*}}
-\end{equation}
-
-The codon usage bias in a particular region is then the geometric mean of the codons that comprise it:
-\begin{align}
-CAI &= (\Pi_{k=1}^L w_k )^{\frac{1}{L}} \\
-&= \exp(\frac{1}{L} \Sigma_{k=1}^L \log w_k)
-\end{align}
-
-
-\subsubsection{Pipeline}
-Domain information will be obtained from the Structural Classification of Proteins (SCOP) database \citep{scop}. Coding mRNA sequences for the protein will be obtained from the NCBI Reference Sequence Database (RefSeq) \citep{refseq}. Sequences will be correlated to structures by means of Structure Integration with Function, Taxonomy, and Sequence (SIFTS) database \citep{sifts}.
-
-\subsubsection{Benchmarking}
-Many proteins will be examined over a number of species. While our preliminary analysis has been performed in approximately 500 yeast proteins, we hope to analyze over 10,000 human proteins in hopes of maximizing sample size.
-=======
-
-\subsubsection{Data sets}
-
-To map between protein structures and genetic sequences, we will use RefSeq [] and PDBSWS by \cite{Martin2005}.
 
 \subsubsection{Hypotheses}
 We are currently interested in several hypotheses and open questions:
@@ -258,22 +233,30 @@
 To formulate these two tasks concretely, we will model the entire problem as a Markov Random Field.
 
 \cite{Song2012}\cite{Song2012a}
- 
-\subsubsection{Development of pipeline}
->>>>>>> 30fed222
+
+\subsubsection{Mathematical model}
+\todo{Douglas add more background here?}
+Bias towards fast or slow codons in mRNA sequence will be established using the codon adaptation index (CAI) described by \citet{sharp1987codon}. Codons are assigned weights depending on the frequency of their corresponding tRNA in the appropriate organism:
+\begin{equation}
+w_{ij} = \frac{X_{ij}}{X_{i^*}}
+\end{equation}
+
+The codon usage bias in a particular region is then the geometric mean of the codons that comprise it:
+\begin{align}
+CAI &= (\Pi_{k=1}^L w_k )^{\frac{1}{L}} \\
+&= \exp(\frac{1}{L} \Sigma_{k=1}^L \log w_k)
+\end{align}
+
+\subsubsection{Benchmarking}
+Many proteins will be examined over a number of species. While our preliminary analysis has been performed in approximately 500 yeast proteins, we hope to analyze over 10,000 human proteins in hopes of maximizing sample size.
+
+\subsubsection{Data sets}
+Domain information will be obtained from the Structural Classification of Proteins (SCOP) database \citep{scop}. Coding mRNA sequences for the protein will be obtained from the NCBI Reference Sequence Database (RefSeq) \citep{refseq}. Sequences will be correlated to structures by means of Structure Integration with Function, Taxonomy, and Sequence (SIFTS) database \citep{sifts}.
 
 \subsubsection{Analysis of accuracy}
-
-<<<<<<< HEAD
 Codon usage bias will be examined on domain boundary regions and non-boundary regions, and the overall CAI value will be compared across these regions. If a significant difference in CAI across secondary structure features is found, the hypothesis will be supported.
-=======
 \cite{Liu:2011p8245}
 
-%%%%%%%%%%%%%%%%%%%%%%%%%%
-% Assessment of accuracy %
-%%%%%%%%%%%%%%%%%%%%%%%%%%
-\subsubsection{Assessment of accuracy}
->>>>>>> 30fed222
 
 %%%%%%%%%
 % Aim 2 %
